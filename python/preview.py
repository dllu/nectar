#!/usr/bin/env python
import cv2
import numpy as np
from pathlib import Path
import time

# import matplotlib.pyplot as plt
from tqdm import tqdm
import scipy

# linescans = Path("/home/dllu/pictures/linescan")
# linescans = Path("/home/dllu/pictures/linescan")
linescans = Path('/mnt/data14/pictures/linescan')
preview = "preview_raw.png"


def windowed_cross_correlation(
    green_1: np.ndarray,
    green_2: np.ndarray,
    window_size: int = 256,
    corr_size: int = 11,
) -> np.ndarray:
    """
    green_1: (h, w) where w >> h and w >> window_size
    green_2: (h, w)
    """

    xs = np.arange(0, green_1.shape[1], window_size)
    ys = []
    corr_half = corr_size // 2
    for x in xs:
        window_2 = green_2[:, x + corr_half : x + window_size - corr_half]

        corrs = np.zeros((corr_size,))
        for corr_ind in range(corr_size):
            corr_x = corr_ind - corr_half
            window_1 = green_1[
                :,
                x + corr_half + corr_x : x + window_size - corr_half + corr_x,
            ]
            corr_value = np.sum(window_1 * window_2)
            corrs[corr_ind] = corr_value

        peak_idx = np.argmax(corrs)
        x = np.array([peak_idx - 1, peak_idx, peak_idx + 1])
        y = corrs[peak_idx - 1 : peak_idx + 2]
        coeffs = np.polyfit(x, y, 2)

        # The vertex of the parabola (peak of the quadratic fit) is at -b/(2a)
        refined_peak_idx = -coeffs[1] / (2 * coeffs[0])

        ys.append(refined_peak_idx - corr_half)

    # plt.plot(xs, ys)
    # plt.show()


def bin_to_rgb(data: np.ndarray) -> np.ndarray:
    """
    data: mosaiced rggb bayer array
    """
    raw_red = data[0::2, 1::2]
    raw_green_1 = data[1::2, 1::2]
    raw_green_2 = data[0::2, 0::2]

    # plt.plot(raw_green_1[:, 10000])
    # plt.plot(raw_green_2[:, 10000])
    # plt.show()

    raw_blue = data[1::2, 0::2]

    # windowed_cross_correlation(raw_green_1, raw_green_2)

    raw_green = (raw_green_1 + raw_green_2) / 2

    # raw_red = calibrate_black_point(raw_red)
    # raw_green = calibrate_black_point(raw_green)
    # raw_blue = calibrate_black_point(raw_blue)

    raw_stack = np.stack((raw_red, raw_green, raw_blue), axis=2)

    color_calibration = np.array([
        [0.9, -0.3, -0.3],
        [-0.8, 1.6, -0.3],
        [-0.5, -0.5, 2.0]
    ])

    rgb = np.dot(raw_stack, color_calibration.T)
    rgb = np.clip(rgb, 0, 65536)

    # rgb = patch_denoise(rgb)

    rgb = sharpen(rgb)
    rgb -= np.percentile(rgb, 2)
    rgb += 0.1
    rgb /= np.percentile(rgb, 95) * 0.9
    rgb[rgb < 0] = 0
    rgb[rgb > 1] = 1
    # for c in range(3):
    # rgb[:, :, c] -= np.min(rgb[:, :, c])
    # rgb[:, :, c] /= np.max(rgb[:, :, c])
    rgb = rgb[::-1, :, :]
    rgb = np.sqrt(rgb)
    rgb *= 255

    return rgb


def sharpen(rgb: np.ndarray) -> np.ndarray:
    rgb_blurred = cv2.GaussianBlur(rgb, (0, 0), 1)
    rgb = rgb - 0.2 * rgb_blurred
    return rgb


def calibrate_black_point(
    data: np.ndarray,
    top: int = 512,
    bottom: int = 512,
    similarity_thresh: float = 1000,
    min_px: int = 64,
):
    median_top = np.median(data[:top, :], axis=1)
    median_bottom = np.median(data[-bottom:, :], axis=1)
    height = data.shape[0]
    rows = np.linspace(0, 1, num=height)
    x = np.concatenate((rows[:top], rows[-bottom:]))
    data2 = np.zeros_like(data)
    for col in tqdm(range(data.shape[1]), desc="calibrating black point"):
        y = np.concatenate(
            (
                median_top - data[:top, col],
                median_bottom - data[-bottom:, col],
            )
        )

        mask = np.abs(y) < similarity_thresh
        if np.sum(mask) < min_px:
            continue
        poly = np.polynomial.Polynomial.fit(x[mask], y[mask], 1)
        data2[:, col] = data[:, col] + poly.linspace(height)[1]
    return data2


def patch_denoise(
    data: np.ndarray, neighbour_size: int = 256, similarity_thresh: float = 7
):
    # patch based denoising by searching horizontally along rows for similar 3x3 patches
    denoised = data.copy()

    time_ab = 0
    time_bc = 0
    time_cd = 0

    # since the data is poisson distributed, the standard deviation is proportional to sqrt
    # so we sqrt it first so that we just need to compare it to a constant
    sqrt_data = np.sqrt(data)

    feature_size = 9
    for row in tqdm(range(1, data.shape[0] - 1), desc="denoising"):
        # for row in tqdm(range(1000, 1050), desc="denoising"):
        time_a = time.time()
        feature = np.zeros((3 * feature_size, data.shape[1] - 2))
        for channel in range(3):
            feature[0 + channel * feature_size] = sqrt_data[row, 1:-1, channel]
            feature[1 + channel * feature_size] = sqrt_data[row, :-2, channel]
            feature[2 + channel * feature_size] = sqrt_data[row, 2:, channel]
            feature[3 + channel * feature_size] = sqrt_data[row - 1, 1:-1, channel]
            feature[4 + channel * feature_size] = sqrt_data[row - 1, :-2, channel]
            feature[5 + channel * feature_size] = sqrt_data[row - 1, 2:, channel]
            feature[6 + channel * feature_size] = sqrt_data[row + 1, 1:-1, channel]
            feature[7 + channel * feature_size] = sqrt_data[row + 1, :-2, channel]
            feature[8 + channel * feature_size] = sqrt_data[row + 1, 2:, channel]
        feature_mean = np.mean(feature, axis=0)

        time_b = time.time()

        sort_index = np.argsort(feature_mean)
        feature_sorted = feature[:, sort_index]
        index_in_sorted = np.argsort(sort_index)

        # kd = scipy.spatial.KDTree(feature.T)
        # dist, ind = kd.query(feature.T, neighbour_size)

        time_c = time.time()

        similars = 0
        for col in range(data.shape[1] - 2):
            sorted_col = index_in_sorted[col]
            neighbours = feature_sorted[
                :,
                max(0, sorted_col - neighbour_size) : min(
                    data.shape[1] - 2, sorted_col + neighbour_size
                ),
            ]
            # neighbours = feature[:, ind[col, :]]
            neighbour_mask = (
                np.max(np.abs(neighbours - feature[:, col : col + 1]), axis=0)
                < similarity_thresh
            )
            similars += np.sum(neighbour_mask)
            for channel in range(3):
                denoised[row, col + 1, channel] = np.square(
                    np.mean(neighbours[channel * feature_size, neighbour_mask])
                )

        time_d = time.time()
        print(similars / (data.shape[1] - 2))

        time_ab += time_b - time_a
        time_bc += time_c - time_b
        time_cd += time_d - time_c
    print("times", time_ab, time_bc, time_cd)
    return denoised


def process_preview(g: Path, padding: int = 5, max_chunks: int = 96):
    bins = sorted(list(g.glob("*.bin")))

    dat0 = np.fromfile(bins[0], dtype=np.uint16).astype(np.float32)

    start = np.inf
    finish = 0
    for i, bin in tqdm(enumerate(bins), desc="Finding moving region"):
        dat1 = np.fromfile(bin, dtype=np.uint16).astype(np.float32)
        dat1_reshaped = np.reshape(dat1, (-1, 4096)).T
        raw_green = dat1_reshaped[1::2, 1::2]
        score = np.max(np.max(raw_green, axis=1) - np.min(raw_green, axis=1))
        print(score)
        if score > 40000:
            start = min(start, max(i - padding, 0))
            finish = max(finish, min(i + padding, len(bins)))
    if start == np.inf:
        start = 0
    if finish == 0:
        finish = len(bins) - 1

    print(start, finish)

    if finish - start <= max_chunks:
        all_data = [
            np.fromfile(bin, dtype=np.uint16).astype(np.float32)
            for bin in bins[start : finish + 1]
        ]
    else:
        all_data = [
            np.fromfile(bin, dtype=np.uint16).astype(np.float32)
            for bin in bins[start : start + max_chunks // 2]
        ] + [
            np.fromfile(bin, dtype=np.uint16).astype(np.float32)
            for bin in bins[finish - max_chunks // 2 : finish + 1]
        ]
    data = np.concatenate(all_data)
    data = np.reshape(data, (-1, 4096)).T
    data = data.astype(np.float32)

    print(g, len(bins), start, finish, data.shape)

    rgb = bin_to_rgb(data)

    cv2.imwrite(str(g / preview), rgb[:, :, ::-1])


def main():
    # g = sorted(list(linescans.glob("2024-09*")))[-1]
    # process_preview(g)
    # return
    # for g in sorted(list(linescans.glob("2024-09-14-01-22-06"))):
<<<<<<< HEAD
    for g in sorted(list(linescans.glob("2024-08*"))):
=======
    for g in sorted(list(linescans.glob("2024-10*"))):
>>>>>>> 186098e6
        if not g.is_dir():
            continue

        print(g)
        if (g / preview).exists():
            ...
        try:
            process_preview(g)
        except KeyboardInterrupt:
            break
        except Exception as e:
            print(f"oh no! {g} {e}")
            continue  # anyway


if __name__ == "__main__":
    main()<|MERGE_RESOLUTION|>--- conflicted
+++ resolved
@@ -265,11 +265,7 @@
     # process_preview(g)
     # return
     # for g in sorted(list(linescans.glob("2024-09-14-01-22-06"))):
-<<<<<<< HEAD
-    for g in sorted(list(linescans.glob("2024-08*"))):
-=======
-    for g in sorted(list(linescans.glob("2024-10*"))):
->>>>>>> 186098e6
+    for g in sorted(list(linescans.glob("2024-*"))):
         if not g.is_dir():
             continue
 
